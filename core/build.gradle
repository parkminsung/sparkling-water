description = "Sparkling Water Core"

dependencies {
  // Required for h2o-app (we need UI)
  compile "ai.h2o:h2o-app:${h2oVersion}"
  // H2O Scala API
  compile "ai.h2o:h2o-scala_${scalaBinaryVersion}:${h2oVersion}"

  // Spark 1.1.0 release
  // - core
  compile "org.apache.spark:spark-core_${scalaBinaryVersion}:${sparkVersion}"
  // - SQL component
  compile "org.apache.spark:spark-sql_${scalaBinaryVersion}:${sparkVersion}"

  // And Scala library
  compile "org.scala-lang:scala-library:${scalaVersion}"

  // And use scalatest for Scala testing
  testCompile "org.scalatest:scalatest_${scalaBinaryVersion}:2.2.1"
  testCompile "junit:junit:4.11"
}

// Add a new configuration containing only jars needed for test run
configurations {
    testAssembly {
        description = 'Contains only jars needed to run tests on top of Spark.'
        transitive = false
    }
}

//
// Setup artifacts for testing on top of Spark cluster
// - should contain all dependencies required to build an assembly executable on Spark
artifacts {
    testAssembly jar
    testAssembly testJar

    // pull selected dependencies
    dep(testDependencies).each {
        testAssembly it
    }
}

// Setup test environment for Spark
test {
    // Test environment
    systemProperty "spark.testing",   "true"

    systemProperty "spark.test.home", "${sparkHome}"
    // Pass list of jars required for testing
    systemProperty "sparkling.test.assembly", "${configurations.testAssembly.artifacts.file.join(',')}"

    // Run with assertions ON
    enableAssertions = true

    // For a new JVM for each test class
    forkEvery = 1

    // Make sure that test driver have enough memory
    maxHeapSize = "2g"
}

test.dependsOn testJar

<<<<<<< HEAD
// Useful task to setup idea test configuration
task printTestEnv << {
    println("-Dspark.testing=true\n" +
            "-Dspark.test.home=${getSparkHome()}\n" +
            "-Dsparkling.test.assembly=${configurations.testAssembly.artifacts.file.join(',')}\n")
}

/* Get spark home value from local environmnet */
String getSparkHome() {
    String sh =
        [ project.hasProperty("sparkHome") ? project["sparkHome"] : null,
          System.properties["master"],
          System.env['SPARK_HOME']
        ].find { h -> h!=null ? new File(h).isDirectory() : false }
    if (sh!=null) {
        logger.info("Found spark home: ${sh}")
        return sh
    } else {
        logger.warn("Cannot find Spark home - " +
                "please specify SPARK_HOME env variable or pass -PsparkHome property to gradle script")
        return null
    }
}

=======
>>>>>>> 5c18b20b
/**
 * Find dependencies from 'configuration.runtime' matching given specification.
 *
 * Specification is given in form group_name:module_name
 *
 * @param d list of specifications.
 * @return
 */
public FileCollection dep(List<String> d) {
    Configuration conf = configurations.runtime
    List<String[]> depsSpec = d.collect { it.split(":")}
    Set<ResolvedDependency> toInclude = []
    resolve(conf.resolvedConfiguration.firstLevelModuleDependencies, toInclude, depsSpec)
    files( toInclude.collect {
        it.moduleArtifacts*.file
    }.flatten())
}

void resolve(Set<ResolvedDependency> deps, Set<ResolvedDependency> includeDeps, List<String[]> depsSpec) {
    deps.each { d->
        if (depsSpec.any { ds -> d.moduleGroup==ds[0] && d.moduleName==ds[1] })
            if (includeDeps.add(d)) {
                resolve(d.children, includeDeps, depsSpec)
            }
    }
}<|MERGE_RESOLUTION|>--- conflicted
+++ resolved
@@ -55,40 +55,10 @@
 
     // For a new JVM for each test class
     forkEvery = 1
-
-    // Make sure that test driver have enough memory
-    maxHeapSize = "2g"
 }
 
 test.dependsOn testJar
 
-<<<<<<< HEAD
-// Useful task to setup idea test configuration
-task printTestEnv << {
-    println("-Dspark.testing=true\n" +
-            "-Dspark.test.home=${getSparkHome()}\n" +
-            "-Dsparkling.test.assembly=${configurations.testAssembly.artifacts.file.join(',')}\n")
-}
-
-/* Get spark home value from local environmnet */
-String getSparkHome() {
-    String sh =
-        [ project.hasProperty("sparkHome") ? project["sparkHome"] : null,
-          System.properties["master"],
-          System.env['SPARK_HOME']
-        ].find { h -> h!=null ? new File(h).isDirectory() : false }
-    if (sh!=null) {
-        logger.info("Found spark home: ${sh}")
-        return sh
-    } else {
-        logger.warn("Cannot find Spark home - " +
-                "please specify SPARK_HOME env variable or pass -PsparkHome property to gradle script")
-        return null
-    }
-}
-
-=======
->>>>>>> 5c18b20b
 /**
  * Find dependencies from 'configuration.runtime' matching given specification.
  *
